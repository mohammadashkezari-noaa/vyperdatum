import logging
import subprocess
from colorama import Fore, Style
from typing import Optional, Tuple
import pyproj as pp
from pyproj.transformer import TransformerGroup


logger = logging.getLogger("root_logger")


def crs_components(crs: pp.CRS, raise_no_auth: bool = True) -> Tuple[str, Optional[str]]:
    """
    Return CRS horizontal and vertical components string representation
    in form of code:authority. If the input CRS is horizontal, the vertical
    component will be None.

    Raises
    -------
    ValueError:
        If either code or authority of the crs (or its sub_crs) can not be determined.

    Returns
    --------
    Tuple[str, Optional[str]]:
        Horizontal and vertical components of crs in form of code:authority
    """
    if isinstance(crs, str):
        crs = pp.CRS(crs)
    h, v = None, None
    if crs.is_compound:
        try:
            h = ":".join(pp.CRS(crs.sub_crs_list[0]).to_authority())
        except:
            h = "UnknownAuthorityCode"
        try:
            v = ":".join(pp.CRS(crs.sub_crs_list[1]).to_authority())
        except:
            v = "UnknownAuthorityCode"
    else:
        ac = crs.to_authority(min_confidence=100)
        if not ac and raise_no_auth:
            raise ValueError(f"Unable to produce authority name and code for this crs:\n{crs}")
        h = ":".join(crs.to_authority())
    return h, v


def auth_code(crs: pp.CRS, raise_no_auth: bool = True) -> Optional[str]:
    """
    Return CRS string representation in form of code:authority

    Raises
    -------
    ValueError:
        If either code or authority of the crs (or its sub_crs) can not be determined.

    Returns
    --------
    str:
        crs string in form of code:authority
    """
    if isinstance(crs, str):
        crs = pp.CRS(crs)
    ## might fail for pyproj.CRS("EPSG:4269").geodetic_crs.to_3d().to_authority(min_confidence=100)
    ac = crs.to_authority(min_confidence=100)
    if not ac and crs.is_compound:
        try:
            h = ":".join(pp.CRS(crs.sub_crs_list[0]).to_authority())
        except:
            h = "UnknownAuthorityCode"
        try:
            v = ":".join(pp.CRS(crs.sub_crs_list[1]).to_authority())
        except:
            v = "UnknownAuthorityCode"
        return f"{h}+{v}"
    if not ac and raise_no_auth:
        raise ValueError(f"Unable to produce authority name and code for this crs:\n{crs}")
    return ":".join(ac)


def vertical_shift(crs_from: pp.CRS, crs_to: pp.CRS) -> bool:
    """
    Return True if transformation from `crs_from` to `crs_to` results
    in vertical shifts.

    Parameters
    ----------
    crs_from: pyproj.crs.CRS
        Projection of input data.
    crs_to: pyproj.crs.CRS
        Projection of output data.

    Raises
    -------
    TypeError:
        If either one of `crs_from` or `crs_to` is not of type pyproj.CRS.

    Returns
    -------
    bool
    """
    if not isinstance(crs_from, pp.CRS) or not isinstance(crs_to, pp.CRS):
        raise TypeError("Both `crs_from` and `crs_to` must be of type pyproj.CRS.")
    if crs_from.equals(crs_to):
        return False
    vertical = False
    # if (not crs_from.is_projected and not crs_to.is_projected
    #     and len(crs_from.axis_info) + len(crs_to.axis_info) == 5):  # 2D+3D
    #     vertical = True
    # if len(crs_from.axis_info) + len(crs_to.axis_info) == 6:  # 3D + 3D
    #     s_v = crs_from.sub_crs_list[1] if crs_from.is_compound else None
    #     t_v = crs_to.sub_crs_list[1] if crs_to.is_compound else None
    #     if s_v is None and t_v is None and crs_from.datum.ellipsoid != crs_to.datum.ellipsoid:
    #         vertical = True
    #     elif s_v != t_v:
    #         vertical = True

    if crs_from.is_compound or crs_to.is_compound:
        s_v = crs_from.sub_crs_list[1] if crs_from.is_compound else None
        t_v = crs_to.sub_crs_list[1] if crs_to.is_compound else None
        if s_v != t_v:
            vertical = True
    elif (crs_from.datum.ellipsoid and  # WGS84-based CRS datum's ellipsoid is None
          crs_to.datum.ellipsoid and
          crs_from.datum.ellipsoid != crs_to.datum.ellipsoid):
        vertical = True
    return vertical


def crs_epoch(crs: pp.CRS) -> Optional[str]:
    """
    Return the input CRS reference epoch, if the input CRS is Dynamic.
    otherwise return `None`.

    Parameters
    ----------
    crs: pyproj.crs.CRS
        pyproj CRS instance.

    Raises
    -------
    TypeError:
        If `crs` is not of type pyproj.CRS.
    """
    if not isinstance(crs, pp.CRS):
        raise TypeError("`crs` must be of type pyproj.CRS.")
    dynamic = crs.datum.to_json_dict()["type"] == "DynamicGeodeticReferenceFrame"
    epoch = crs.datum.to_json_dict().get("frame_reference_epoch")
    return str(epoch) if dynamic and epoch else None


def add_epoch_option(s_crs: pp.CRS, t_crs: pp.CRS, warp_kwargs: dict):
    """
    Add epoch info to the GDAL warp options if either source or target CRSs are dynamic.

    Parameters
    ----------
    s_crs: pyproj.crs.CRS
        Source CRS object used in gdal Warp.
    t_crs: pyproj.crs.CRS
        Target CRS object used in gdal Warp.
    warp_kwargs: dict
        Optional GDAL warp options.

    Raises
    -------
    TypeError:
        If either one of `crs_from` or `crs_to` is not of type pyproj.CRS.

    Returns
    -------
    dict
        GDAL warp options.
    """
    if not isinstance(s_crs, pp.CRS) or not isinstance(t_crs, pp.CRS):
        raise TypeError("Both `s_crs` and `t_crs` must be of type pyproj.CRS.")
    s_epoch = crs_epoch(s_crs)
    t_epoch = crs_epoch(t_crs)
    options = {"options": []}
    if s_epoch:
        options["options"].append(f"s_coord_epoch={s_epoch}")
    if t_epoch:
        options["options"].append(f"t_coord_epoch={t_epoch}")
    if len(options["options"]) > 0:
        warp_kwargs |= {"options": options["options"]}
    return warp_kwargs


def validate_transform_steps(steps: Optional[list[str]]) -> bool:
    """
    Check if all transformation steps can be successfully instantiated by PROJ.

    Parameters
    ---------
    steps: Optional[list[str]]
        List of strings in form of `authority:code` representing the CRSs involved
        in a transformation pipeline.

    Raises
    -------
    NotImplementedError:
        When no transformer is identified.

    Returns
    --------
    bool:
        `False` if either one of the transformation steps fail, otherwise return `True`.
    """
    approve = True
    if not steps or len(steps) < 2:
        logger.error(f"{Fore.RED}Invalid transformation steps: {steps}")
        print(Style.RESET_ALL)
        return False
    for i in range(len(steps)-1):
        try:
            t1 = pp.Transformer.from_crs(crs_from=steps[i],
                                         crs_to=steps[i+1],
                                         allow_ballpark=False,
                                         only_best=True
                                         )
            tg = TransformerGroup(crs_from=steps[i],
                                  crs_to=steps[i+1],
                                  allow_ballpark=False,
                                  )
            # pyproj doesn't return proj string when there are more than 1 transformers
            if len(tg.transformers) < 2:
                if len(tg.transformers) == 0:
                    err_msg = (f"{Fore.RED}No transformers identified for the following "
                               f"transformation:\n\tcrs_from: {steps[i]}\n\tcrs_to: {steps[i+1]}")
                    logger.error(err_msg)
                    print(Style.RESET_ALL)
                    raise NotImplementedError(err_msg)
                ps = t1.to_proj4()
                error_hint = ""
                if not ps:
                    error_hint = "Null Proj string"
                elif "+proj=noop" in ps:
                    error_hint = "+proj=noop"
                elif "Error" in ps:
                    error_hint = "Error in Proj string"
                if error_hint:
                    logger.error(f"{Fore.RED}Invalid transformation step ({error_hint}): "
                                 f"{steps[i]} --> {steps[i+1]}")
                    print(Style.RESET_ALL)
                    approve = False
        except Exception as e:
            logger.error(f"{Fore.RED}Error in validation of transformation step: "
                         f"{steps[i]} --> {steps[i+1]}\n Error Msg: {e}",
                         stack_info=False, exc_info=False
                         )
            print(Style.RESET_ALL)
            approve = False
    return approve


<<<<<<< HEAD
def commandline(command: str,
                args: Optional[list[str]] = None) -> tuple[Optional[dict], Optional[str]]:
    """
    Spawn a new process to run a commandline utility and capture its output.

    Parameters
    -----------
    command: str
        The name of command (utility) to run. Example: `projinfo`
    args: Optional[list[str]]
        Optional arguments.

    Returns
    --------
    stdout: Optional[dict], std_err: Optional[str]
        standard output and error.
    """
    try:
        sout, serr = dict({}), None
        resp = subprocess.run([command, *args],
                              stderr=subprocess.PIPE,
                              stdout=subprocess.PIPE
                              )
        sout = resp.stdout.decode() if resp.stdout else None
        serr = resp.stderr.decode() if resp.stderr else None
    except Exception as e:
        logger.exception(str(e))
        sout, serr = dict({}), None
    return sout, serr


def pipeline_string(crs_from: str, crs_to) -> Optional[str]:
    """
    Extract PROJ pipeline string from the output of projinfo utility.

    Parameters
    -----------
    crs_from: str
        Source CRS in auth:code format.
    crs_to: str
        Target CRS in auth:code format.

    Returns
    --------
    Optional[str]
    """
    out, err = commandline(command="projinfo",
                           args=["-s", crs_from, "-t", crs_to,
                                 "--spatial-test", "intersects",
                                 "--hide-ballpark"])
    if not out:
        raise ValueError(f"Potential error in getting projinfo output: {err}")

    start = out.find("+proj=pipeline")
    if start == -1:
        logger.error("`PROJ string:` not found in the projinfo output")
        return None

    splits = out[start:].splitlines(keepends=False)
    pipe = ""
    for split in splits:
        if len(split.strip()) == 0:
            break
        pipe += split
    return pipe
=======
def validate_transform_steps_dict(steps: Optional[list[dict]]) -> bool:
    """
    Check if all transformation steps can be successfully instantiated by PROJ.

    Parameters
    ---------
    steps: Optional[list[dict]]
        List of dict objects containing crs_from/to in form of `authority:code`
        representing the CRSs involved in a transformation pipeline.

    Raises
    -------
    NotImplementedError:
        When no transformer is identified.

    Returns
    --------
    bool:
        `False` if either one of the transformation steps fail, otherwise return `True`.
    """
    approve = True
    if not steps or len(steps) < 1:
        logger.error(f"{Fore.RED}Invalid transformation steps: {steps}")
        print(Style.RESET_ALL)
        return False
    for i in range(len(steps)):
        try:
            t1 = pp.Transformer.from_crs(crs_from=steps[i]["crs_from"],
                                         crs_to=steps[i]["crs_to"],
                                         allow_ballpark=False,
                                         only_best=True
                                         )
            tg = TransformerGroup(crs_from=steps[i]["crs_from"],
                                  crs_to=steps[i]["crs_to"],
                                  allow_ballpark=False,
                                  )
            # pyproj doesn't return proj string when there are more than 1 transformers
            if len(tg.transformers) < 2:
                if len(tg.transformers) == 0:
                    err_msg = (f"{Fore.RED}No transformers identified for the following "
                               f"transformation:\n\tcrs_from: {steps[i]['crs_from']}\n\tcrs_to: {steps[i]['crs_to']}")
                    logger.error(err_msg)
                    print(Style.RESET_ALL)
                    raise NotImplementedError(err_msg)
                ps = t1.to_proj4()
                error_hint = ""
                if not ps:
                    error_hint = "Null Proj string"
                elif "+proj=noop" in ps:
                    error_hint = "+proj=noop"
                elif "Error" in ps:
                    error_hint = "Error in Proj string"
                if error_hint:
                    logger.error(f"{Fore.RED}Invalid transformation step ({error_hint}): "
                                 f"{steps[i]['crs_from']} --> {steps[i]['crs_to']}")
                    print(Style.RESET_ALL)
                    approve = False
        except Exception as e:
            logger.error(f"{Fore.RED}Error in validation of transformation step: "
                         f"{steps[i]['crs_from']} --> {steps[i]['crs_to']}\n Error Msg: {e}",
                         stack_info=False, exc_info=False
                         )
            print(Style.RESET_ALL)
            approve = False
    return approve
>>>>>>> 96905220
<|MERGE_RESOLUTION|>--- conflicted
+++ resolved
@@ -253,7 +253,6 @@
     return approve
 
 
-<<<<<<< HEAD
 def commandline(command: str,
                 args: Optional[list[str]] = None) -> tuple[Optional[dict], Optional[str]]:
     """
@@ -319,7 +318,8 @@
             break
         pipe += split
     return pipe
-=======
+
+
 def validate_transform_steps_dict(steps: Optional[list[dict]]) -> bool:
     """
     Check if all transformation steps can be successfully instantiated by PROJ.
@@ -384,5 +384,4 @@
                          )
             print(Style.RESET_ALL)
             approve = False
-    return approve
->>>>>>> 96905220
+    return approve